--- conflicted
+++ resolved
@@ -74,11 +74,8 @@
       {:ethers, "~> 0.6.4"},
       {:ex_secp256k1, "~> 0.7.4"},
       {:yaml_elixir, "~> 2.9"},
-<<<<<<< HEAD
       {:nostrum, "~> 0.10"},
-=======
       {:hammer, "~> 7.0", only: [:test]},
->>>>>>> 9bd5389f
       # test and dev dependencies
       {:ex_doc, "~> 0.34", only: :dev, runtime: false},
       {:credo, "~> 1.7", only: [:dev, :test], runtime: false},
