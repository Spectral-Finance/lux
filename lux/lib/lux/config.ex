defmodule Lux.Config do
  @moduledoc """
  Central configuration for Lux application
  """

  @type api_key :: String.t()
  @type eth_key :: String.t()
  @type eth_address :: String.t()

  def runtime(key, path, default \\ nil) do
    {:runtime_config, key, path, default}
  end

  def resolve({:runtime_config, key, path, default}) do
    case Application.get_env(:lux, key) do
      nil -> default
      config -> get_in(config, path)
    end
  end

  def resolve(value) do
    value
  end

  @doc """
  Gets the Alchemy API key from configuration.
  Raises if the key is not configured.
  """
  @spec alchemy_api_key() :: api_key()
  def alchemy_api_key do
    get_required_key(:api_keys, :alchemy)
  end

  @doc """
  Gets the OpenAI API key from configuration.
  Raises if the key is not configured.
  """
  @spec openai_api_key() :: api_key()
  def openai_api_key do
    get_required_key(:api_keys, :openai)
  end

  @spec openweather_api_key() :: api_key()
  def openweather_api_key do
    get_required_key(:api_keys, :openweather)
  end

  @spec transpose_api_key() :: api_key()
  def transpose_api_key do
    case Application.get_env(:lux, :env) do
      :test -> get_required_key(:api_keys, :integration_transpose)
      _ -> get_required_key(:api_keys, :transpose)
    end
  end

  @doc """
<<<<<<< HEAD
  Gets the Telegram Bot token from configuration.
  Raises if the token is not configured.
  """
  @spec telegram_bot_token() :: api_key()
  def telegram_bot_token do
    case Application.get_env(:lux, :env) do
      :test -> get_required_key(:api_keys, :integration_telegram_bot)
      _ -> get_required_key(:api_keys, :telegram_bot)
    end
=======
  Gets the Discord API key from configuration.
  Raises if the key is not configured.
  """
  @spec discord_api_key() :: api_key()
  def discord_api_key do
    get_required_key(:api_keys, :discord)
  end

  @doc """
  Gets the Etherscan API key from configuration.
  Raises if the key is not configured.
  """
  @spec etherscan_api_key() :: api_key()
  def etherscan_api_key do
    get_required_key(:api_keys, :etherscan)
  end

  @doc """
  Checks if a Pro Etherscan API key is configured.
  """
  @spec etherscan_api_key_pro?() :: boolean()
  def etherscan_api_key_pro? do
    :lux
    |> Application.fetch_env!(:api_keys)
    |> Keyword.get(:etherscan_pro, false)
>>>>>>> 06b74ca1
  end

  @doc """
  Gets the Hyperliquid account's private key from configuration.
  Raises if the key is not configured.
  """
  @spec hyperliquid_account_key() :: eth_key()
  def hyperliquid_account_key do
    get_required_key(:accounts, :hyperliquid_private_key)
  end

  @doc """
  Gets the Hyperliquid account's address from configuration.
  Returns empty string if not configured.
  """
  @spec hyperliquid_account_address() :: eth_address()
  def hyperliquid_account_address do
    :lux
    |> Application.fetch_env!(:accounts)
    |> Keyword.get(:hyperliquid_address, "")
  end

  @doc """
  Gets the configured Hyperliquid API URL.
  """
  @spec hyperliquid_api_url() :: String.t()
  def hyperliquid_api_url do
    Application.fetch_env!(:lux, :accounts)[:hyperliquid_api_url]
  end

  @doc """
  Retrieves the wallet address
  """
  @spec wallet_address() :: String.t()
  def wallet_address do
    :lux
    |> Application.fetch_env!(:accounts)
    |> Keyword.get(:wallet_address, "")
  end

  @doc false
  defp get_required_key(group, key) do
    :lux
    |> Application.fetch_env!(group)
    |> Keyword.get(key)
    |> case do
      nil -> raise "#{key} is not configured in :#{group}!"
      value -> value
    end
  end
end<|MERGE_RESOLUTION|>--- conflicted
+++ resolved
@@ -54,7 +54,6 @@
   end
 
   @doc """
-<<<<<<< HEAD
   Gets the Telegram Bot token from configuration.
   Raises if the token is not configured.
   """
@@ -64,7 +63,7 @@
       :test -> get_required_key(:api_keys, :integration_telegram_bot)
       _ -> get_required_key(:api_keys, :telegram_bot)
     end
-=======
+
   Gets the Discord API key from configuration.
   Raises if the key is not configured.
   """
@@ -90,7 +89,6 @@
     :lux
     |> Application.fetch_env!(:api_keys)
     |> Keyword.get(:etherscan_pro, false)
->>>>>>> 06b74ca1
   end
 
   @doc """
