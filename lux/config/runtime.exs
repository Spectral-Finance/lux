import Config
import Dotenvy

if config_env() == :test do
  source([
    "../test.envrc",
    "../test.override.envrc"
  ])
else
  source(["../#{config_env()}.envrc", "../#{config_env()}.override.envrc", System.get_env()])
end

config :lux, env: config_env()

if config_env() in [:dev, :test] do
  config :lux, :api_keys,
    alchemy: env!("ALCHEMY_API_KEY", :string!, "missing alchemy"),
    openai: env!("OPENAI_API_KEY", :string!, "missing open ai"),
    together: env!("TOGETHER_API_KEY", :string!, "missing together"),
    anthropic: env!("ANTHROPIC_API_KEY", :string!, "missing anthropic"),
    openweather: env!("OPENWEATHER_API_KEY", :string!, "missing open weather"),
    transpose: env!("TRANSPOSE_API_KEY", :string!, "missing transpose"),
    discord: env!("DISCORD_API_KEY", :string!, "missing discord"),
    etherscan: env!("ETHERSCAN_API_KEY", :string!, "missing etherscan"),
    etherscan_pro: env!("ETHERSCAN_API_KEY_PRO", :string!, required: false) == "true",
<<<<<<< HEAD
    uniswap: env!("UNISWAP_API_KEY", :string!, "missing uniswap"),
=======
    telegram_bot: env!("TELEGRAM_BOT_TOKEN", :string!, required: false),
>>>>>>> 15465cad
    integration_openai: env!("INTEGRATION_OPENAI_API_KEY", :string!, "missing open ai"),
    integration_anthropic: env!("INTEGRATION_ANTHROPIC_API_KEY", :string!, "missing anthropic"),
    integration_openweather: env!("INTEGRATION_OPENWEATHER_API_KEY", :string!, "missing open weather"),
    integration_transpose: env!("INTEGRATION_TRANSPOSE_API_KEY", :string!, "missing transpose"),
    integration_discord: env!("INTEGRATION_DISCORD_API_KEY", :string!, "missing discord"),
    integration_telegram_bot: env!("INTEGRATION_TELEGRAM_BOT_TOKEN", :string!, required: false),
    allora: env!("ALLORA_API_KEY", :string!, "UP-8cbc632a67a84ac1b4078661")

  config :lux, Lux.Integrations.Allora,
    base_url: env!("ALLORA_BASE_URL", :string!, "https://api.upshot.xyz/v2"),
    chain_slug: env!("ALLORA_CHAIN_SLUG", :string!, "testnet")

  config :lux, :accounts,
    wallet_address: env!("WALLET_ADDRESS", :string!),
    hyperliquid_private_key: env!("HYPERLIQUID_PRIVATE_KEY", :string!),
    hyperliquid_address: env!("HYPERLIQUID_ADDRESS", :string!, required: false),
    hyperliquid_api_url: env!("HYPERLIQUID_API_URL", :string!)

  config :ethers,
    default_signer: Ethers.Signer.Local,
    default_signer_opts: [
      private_key: env!("WALLET_PRIVATE_KEY", :string!),
      rpc_url: env!("RPC_URL", :string!)
    ]

  config :ethereumex,
    url: env!("RPC_URL", :string!)

  config :logger,
    level: env!("LOG_LEVEL", :atom!, :debug)
end

if config_env() == :test do
  # Add Hammer configuration
  config :hammer,
    backend: {Hammer.Backend.ETS,
      [
        expiry_ms: 60_000 * 60 * 4,       # 4 hours
        cleanup_interval_ms: 60_000 * 10,  # 10 minutes
        pool_size: 1,
        pool_max_overflow: 2
      ]
    }
end<|MERGE_RESOLUTION|>--- conflicted
+++ resolved
@@ -23,11 +23,8 @@
     discord: env!("DISCORD_API_KEY", :string!, "missing discord"),
     etherscan: env!("ETHERSCAN_API_KEY", :string!, "missing etherscan"),
     etherscan_pro: env!("ETHERSCAN_API_KEY_PRO", :string!, required: false) == "true",
-<<<<<<< HEAD
     uniswap: env!("UNISWAP_API_KEY", :string!, "missing uniswap"),
-=======
     telegram_bot: env!("TELEGRAM_BOT_TOKEN", :string!, required: false),
->>>>>>> 15465cad
     integration_openai: env!("INTEGRATION_OPENAI_API_KEY", :string!, "missing open ai"),
     integration_anthropic: env!("INTEGRATION_ANTHROPIC_API_KEY", :string!, "missing anthropic"),
     integration_openweather: env!("INTEGRATION_OPENWEATHER_API_KEY", :string!, "missing open weather"),
