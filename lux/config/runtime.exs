import Config
import Dotenvy

if config_env() == :test do
  source([
    "../test.envrc",
    "../test.override.envrc"
  ])
else
  source(["../#{config_env()}.envrc", "../#{config_env()}.override.envrc", System.get_env()])
end

config :lux, env: config_env()

if config_env() in [:dev, :test] do
  config :lux, :api_keys,
    alchemy: env!("ALCHEMY_API_KEY", :string!),
    openai: env!("OPENAI_API_KEY", :string!),
    anthropic: env!("ANTHROPIC_API_KEY", :string!),
    openweather: env!("OPENWEATHER_API_KEY", :string!),
    transpose: env!("TRANSPOSE_API_KEY", :string!),
<<<<<<< HEAD
    discord: env!("DISCORD_API_KEY", :string!),
    integration_openai: env!("INTEGRATION_OPENAI_API_KEY", :string!),
    integration_anthropic: env!("INTEGRATION_ANTHROPIC_API_KEY", :string!),
    integration_openweather: env!("INTEGRATION_OPENWEATHER_API_KEY", :string!),
    integration_transpose: env!("INTEGRATION_TRANSPOSE_API_KEY", :string!),
    integration_discord: env!("INTEGRATION_DISCORD_API_KEY", :string!)
=======
    etherscan: env!("ETHERSCAN_API_KEY", :string!),
    etherscan_pro: env!("ETHERSCAN_API_KEY_PRO", :string!, required: false) == "true",
    integration_openai: env!("INTEGRATION_OPENAI_API_KEY", :string!, required: false),
    integration_anthropic: env!("INTEGRATION_ANTHROPIC_API_KEY", :string!, required: false),
    integration_openweather: env!("INTEGRATION_OPENWEATHER_API_KEY", :string!, required: false),
    integration_transpose: env!("INTEGRATION_TRANSPOSE_API_KEY", :string!, required: false)
>>>>>>> 30e534b0

  config :lux, :accounts,
    wallet_address: env!("WALLET_ADDRESS", :string!),
    hyperliquid_private_key: env!("HYPERLIQUID_PRIVATE_KEY", :string!),
    hyperliquid_address: env!("HYPERLIQUID_ADDRESS", :string!, required: false),
    hyperliquid_api_url: env!("HYPERLIQUID_API_URL", :string!)

  config :ethers,
    default_signer: Ethers.Signer.Local,
    default_signer_opts: [
      private_key: env!("WALLET_PRIVATE_KEY", :string!),
      rpc_url: env!("RPC_URL", :string!)
    ]

  config :ethereumex,
    url: env!("RPC_URL", :string!)

  config :logger,
    level: env!("LOG_LEVEL", :atom!, :debug)
end


if config_env() == :test do
  # Add Hammer configuration
  config :hammer,
    backend: {Hammer.Backend.ETS,
      [
        expiry_ms: 60_000 * 60 * 4,       # 4 hours
        cleanup_interval_ms: 60_000 * 10,  # 10 minutes
        pool_size: 1,
        pool_max_overflow: 2
      ]
    }
end<|MERGE_RESOLUTION|>--- conflicted
+++ resolved
@@ -19,21 +19,14 @@
     anthropic: env!("ANTHROPIC_API_KEY", :string!),
     openweather: env!("OPENWEATHER_API_KEY", :string!),
     transpose: env!("TRANSPOSE_API_KEY", :string!),
-<<<<<<< HEAD
     discord: env!("DISCORD_API_KEY", :string!),
+    etherscan: env!("ETHERSCAN_API_KEY", :string!),
+    etherscan_pro: env!("ETHERSCAN_API_KEY_PRO", :string!, required: false) == "true",
     integration_openai: env!("INTEGRATION_OPENAI_API_KEY", :string!),
     integration_anthropic: env!("INTEGRATION_ANTHROPIC_API_KEY", :string!),
     integration_openweather: env!("INTEGRATION_OPENWEATHER_API_KEY", :string!),
     integration_transpose: env!("INTEGRATION_TRANSPOSE_API_KEY", :string!),
     integration_discord: env!("INTEGRATION_DISCORD_API_KEY", :string!)
-=======
-    etherscan: env!("ETHERSCAN_API_KEY", :string!),
-    etherscan_pro: env!("ETHERSCAN_API_KEY_PRO", :string!, required: false) == "true",
-    integration_openai: env!("INTEGRATION_OPENAI_API_KEY", :string!, required: false),
-    integration_anthropic: env!("INTEGRATION_ANTHROPIC_API_KEY", :string!, required: false),
-    integration_openweather: env!("INTEGRATION_OPENWEATHER_API_KEY", :string!, required: false),
-    integration_transpose: env!("INTEGRATION_TRANSPOSE_API_KEY", :string!, required: false)
->>>>>>> 30e534b0
 
   config :lux, :accounts,
     wallet_address: env!("WALLET_ADDRESS", :string!),
