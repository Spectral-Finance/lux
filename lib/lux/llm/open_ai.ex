defmodule Lux.LLM.OpenAI do
  @moduledoc """
  OpenAI LLM implementation that supports passing Beams, Prisms, and Lenses as tools.
  """

  @behaviour Lux.LLM

  alias Lux.Beam
  alias Lux.Lens
  alias Lux.LLM.Response
  alias Lux.Prism

  require Logger
  require Beam
  require Lens
<<<<<<< HEAD
=======
  require Prism
  require Response
>>>>>>> fdf65fff

  @endpoint "https://api.openai.com/v1/chat/completions"

  defmodule Config do
    @moduledoc """
    Configuration module for OpenAI.
    """
    @type t :: %__MODULE__{
            endpoint: String.t(),
            model: String.t(),
            api_key: String.t(),
            temperature: float(),
            frequency_penalty: float(),
            reasoning_mode: boolean(),
            reasoning_effort: String.t(),
            receive_timeout: integer(),
            seed: integer(),
            n: integer(),
            json_response: boolean(),
            json_schema: map(),
            max_tokens: integer(),
            tool_choice: map(),
            user: String.t(),
            messages: [map()]
          }

    defstruct endpoint: "https://api.openai.com/v1/chat/completions",
              model: "gpt-4",
              api_key: nil,
              temperature: 0.7,
              frequency_penalty: 0.0,
              reasoning_mode: false,
              reasoning_effort: "medium",
              receive_timeout: 60_000,
              seed: nil,
              n: 1,
              json_response: true,
              json_schema: nil,
              max_tokens: nil,
              tool_choice: nil,
              user: nil,
              messages: []
  end

  @impl true
  def call(prompt, tools, %Config{} = config) do
    messages = config.messages ++ build_messages(prompt)
    tools_config = build_tools_config(tools)

    body =
      %{
        model: config.model,
        messages: messages,
        temperature: config.temperature,
        frequency_penalty: config.frequency_penalty,
        max_tokens: config.max_tokens
      }
      |> maybe_add_tools(tools_config, config.tool_choice)
      |> maybe_add_response_format(config)

    [
      url: @endpoint,
      json: body,
      headers: [
        {"Authorization", "Bearer #{config.api_key}"},
        {"Content-Type", "application/json"}
      ]
    ]
    |> Keyword.merge(Application.get_env(:lux, __MODULE__, []))
    |> Req.new()
    |> Req.post()
    |> case do
      {:ok, %{status: 200} = response} -> handle_response(response, config)
      {:error, error} -> handle_error(error)
    end
  end

  defp build_messages(prompt) do
    [%{role: "user", content: prompt}]
  end

  defp build_tools_config([]), do: []
  defp build_tools_config(tools), do: Enum.map(tools, &tool_to_function/1)

  defp maybe_add_tools(body, [], _tool_choice), do: body

  defp maybe_add_tools(body, tools, tool_choice) do
    body
    |> Map.put(:tools, tools)
    |> Map.put(:tool_choice, format_tool_choice(tool_choice))
  end

  defp format_tool_choice(:none), do: "none"
  defp format_tool_choice(:auto), do: "auto"

  defp format_tool_choice(name) when is_binary(name),
    do: %{"type" => "function", "function" => %{"name" => name |> String.replace(".", "_")}}

  defp format_tool_choice(_), do: "auto"

  defp maybe_add_response_format(body, %Config{json_response: false}) do
    Map.put(body, :response_format, %{type: "text"})
  end

  defp maybe_add_response_format(body, %Config{json_response: true, json_schema: schema})
       when is_map(schema) do
    Map.put(body, :response_format, %{
      type: "json_schema",
      json_schema: schema
    })
  end

  defp maybe_add_response_format(body, %Config{json_response: true, json_schema: nil}) do
    %{
      body
      | messages:
          Enum.map(body.messages, &%{&1 | content: &1.content <> "\n Reply in json format"})
    }
    |> Map.put(:response_format, %{type: "json_object"})
  end

  defp maybe_add_response_format(body, %Config{json_response: true, json_schema: schema})
       when is_atom(schema) do
    Map.put(body, :response_format, %{
      type: "json_schema",
      json_schema: %{name: schema.name, schema: schema.schema}
    })
  end

  defp maybe_add_response_format(body, _), do: Map.put(body, :response_format, %{type: "text"})

  def tool_to_function(tool_module) when is_atom(tool_module) and not is_nil(tool_module) do
    tool_to_function(tool_module.view())
  end

  def tool_to_function(%Beam{name: name, description: description, input_schema: input_schema}) do
    %{
      type: "function",
      function: %{
        name: name || "unnamed_beam",
        description: description || "",
        parameters: input_schema
      }
    }
  end

  def tool_to_function(%Prism{name: name, description: description, input_schema: input_schema}) do
    %{
      type: "function",
      function: %{
        # OpenAI function names must be [a-zA-Z0-9_-]
        name: name |> String.replace(".", "_"),
        description: description || "",
        parameters: input_schema
      }
    }
  end

  def tool_to_function(%Lens{name: name, description: description, schema: schema}) do
    %{
      type: "function",
      function: %{
        name: name || "unnamed_lens",
        description: description || "",
        parameters: schema
      }
    }
  end

  defp handle_response(%{body: body}, config) do
    with %{"choices" => [choice | _]} <- body,
         %{"message" => message, "finish_reason" => finish_reason} <- choice,
         {:ok, content} <- parse_content(message["content"]),
         {:ok, tool_calls_results} <- execute_tool_calls(message["tool_calls"]) do
      payload = %{
        content: content,
        model: body["model"],
        finish_reason: finish_reason,
        tool_calls: message["tool_calls"],
        tool_calls_results: tool_calls_results
      }

      metadata = %{
        id: body["id"],
        created: body["created"],
        usage: body["usage"],
        system_fingerprint: body["system_fingerprint"]
      }

      Lux.Signal.new(%{
        schema_id: Lux.LLM.ResponseSignal,
        payload: payload,
        metadata: metadata
      })
      |> Lux.LLM.ResponseSignal.validate()
    else
      error ->
        {:error, "Invalid response format from OpenAI"}
    end
  end

  def parse_content(content) when is_binary(content) do
    case Jason.decode(content) do
      {:ok, structured_output} ->
        {:ok, structured_output}

      {:error, _} ->
        {:error, "failed to parse content: #{inspect(content)}"}
    end
  end

  def parse_content(_), do: {:ok, nil}

  def execute_tool_calls(tool_calls) when is_list(tool_calls) do
    tool_calls
    |> Enum.map(&execute_tool_call/1)
    |> Enum.reduce({:ok, []}, fn
      {:ok, result}, {:ok, results} -> {:ok, [result | results]}
      error, _ -> error
    end)
  end

  def execute_tool_calls(nil), do: {:ok, nil}

  def execute_tool_call(%{"function" => %{"name" => name, "arguments" => args}}) do
    args = Jason.decode!(args)

    module =
      name
      # Names sent to OpenAI function must follow [a-zA-Z0-9_-],
      # so we revert back to the original name...
      |> String.replace("_", ".")
      |> List.wrap()
      |> Module.concat()

    with {_, ^module} <- {:module, Code.ensure_loaded!(module)},
         {_, true} <- {:check_handler, function_exported?(module, :handler, 2)},
         {:ok, result} <- module.handler(args, nil) do
      {:ok, result}
    else
      {:check_handler, false} ->
        {:error, "Tool #{module} does not have a registered handler"}

      error ->
        {:error, "Tool #{module} execution failed: #{inspect(error)}"}
    end
  end

  defp format_tool_call(%{
         "function" => %{"arguments" => args, "name" => name},
         "id" => id,
         "type" => type
       }) do
    %{
      type: type,
      # OpenAI function names must be [a-zA-Z0-9_-]...
      name: name |> String.replace(".", "_"),
      call_id: id,
      params: Jason.decode!(args)
    }
  end

  defp handle_error(%{"error" => %{"message" => message, "type" => type}}) do
    Logger.error("OpenAI API error: #{type} - #{message}")
    {:error, "OpenAI API error: #{type} - #{message}"}
  end

  defp handle_error(error) do
    Logger.error("OpenAI API error: #{inspect(error)}")
    {:error, "OpenAI API error: #{inspect(error)}"}
  end

  defp schema_to_properties(nil), do: %{}
  defp schema_to_properties(%{} = schema) when map_size(schema) == 0, do: %{}

  defp schema_to_properties(%{type: "object", properties: properties}) do
    properties
  end

  defp schema_to_properties(schema) when is_list(schema) do
    Map.new(schema, fn {key, opts} ->
      {Atom.to_string(key),
       %{
         type: Atom.to_string(opts[:type] || :string),
         description: opts[:description] || ""
       }}
    end)
  end

  defp resolve_schema(schema) when is_atom(schema) do
    if function_exported?(schema, :schema, 0) do
      schema.schema()
    else
      schema
    end
  end

  defp resolve_schema(schema), do: schema
end<|MERGE_RESOLUTION|>--- conflicted
+++ resolved
@@ -13,11 +13,6 @@
   require Logger
   require Beam
   require Lens
-<<<<<<< HEAD
-=======
-  require Prism
-  require Response
->>>>>>> fdf65fff
 
   @endpoint "https://api.openai.com/v1/chat/completions"
 
